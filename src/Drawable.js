const matrix = require('gl-matrix');

const EffectTransform = require('./EffectTransform');
const Rectangle = require('./Rectangle');
const RenderConstants = require('./RenderConstants');
const EffectManager = require('./EffectManager');

/**
 * An internal workspace for calculating texture locations from world vectors
 * this is REUSED for memory conservation reasons
 * @type {matrix.vec2}
 */
const __isTouchingPosition = matrix.vec2.create();

/**
 * Convert a scratch space location into a texture space float.  Uses the
 * internal __isTouchingPosition as a return value, so this should be copied
 * if you ever need to get two local positions and store both.  Requires that
 * the drawable inverseMatrix is up to date.
 *
 * @param {Drawable} drawable The drawable to get the inverse matrix from
 * @param {matrix.vec2} vec [x,y] scratch space vector
 * @return {matrix.vec2} [x,y] texture space float vector - transformed by effects and matrix
 */
const getLocalPosition = (drawable, vec) => {
    // Transfrom from world coordinates to Drawable coordinates.
    const localPosition = __isTouchingPosition;
    const inverse = drawable._inverseMatrix;

    matrix.vec2.transformMat2d(localPosition, vec, inverse);

    const skinSize = drawable.skin.size;
    const skinRatio = drawable.skin.sizeRatio;
    localPosition[0] /= (skinSize[0] * skinRatio);
    localPosition[1] /= (skinSize[1] * skinRatio);

    // Apply texture effect transform if the localPosition is within the drawable's space.
    // Disabled for now because effects aren't implemented.
    /* if ((localPosition[0] >= 0 && localPosition[0] < 1) && (localPosition[1] >= 0 && localPosition[1] < 1)) {
        EffectTransform.transformPoint(drawable, localPosition, localPosition);
    } */
    return localPosition;
};

class Drawable {
    /**
     * An object which can be drawn by the renderer.
     * @param {!int} id - This Drawable's unique ID.
     * @param {!RenderCanvas} renderer - The renderer which will use this skin.
     * @constructor
     */
    constructor (id, renderer) {
        /** @type {!int} */
        this._id = id;

        this._renderer = renderer;

        this.transformMatrix = matrix.mat2d.create();

        this._effects = [];

        const numEffects = EffectManager.EFFECTS.length;
        for (let index = 0; index < numEffects; ++index) {
            const effectName = EffectManager.EFFECTS[index];
            const effectInfo = EffectManager.EFFECT_INFO[effectName];
            const converter = effectInfo.converter;
            this._effects[effectInfo.effectName] = converter(0);
        }

        this._position = matrix.vec2.create();
        this._scale = matrix.vec2.fromValues(100, 100);
        this._direction = 90;
        this._transformDirty = true;
        this._translationMatrix = matrix.mat2d.create();
        this._scaleMatrix = matrix.mat2d.create();
        this._rotationMatrix = matrix.mat2d.create();
        this._rotationTransformDirty = true;
        this._rotationCenter = matrix.vec2.create();
        this._rotationCenterDirty = true;
        this._skinScale = matrix.vec2.create();
        this._skinScaleDirty = true;
        this._inverseMatrix = matrix.mat2d.create();
        this._inverseTransformDirty = true;
        this._visible = true;
        this._effectBits = 0;

        this._boundsMatrix = matrix.mat2d.create();

        this._aabbPoints = [
            matrix.vec2.create(),
            matrix.vec2.create(),
            matrix.vec2.create(),
            matrix.vec2.create()
        ];
        this._transformedAABBPoints = [
            matrix.vec2.create(),
            matrix.vec2.create(),
            matrix.vec2.create(),
            matrix.vec2.create()
        ];
        this._aabbDirty = true;
        this._aabb = new Rectangle();
        
        /** @todo move convex hull functionality, maybe bounds functionality overall, to Skin classes */
        this._convexHullPoints = null;
        this._transformedHullPoints = null;
        this._convexHullDirty = true;
        this._convexHullMatrix = matrix.mat2d.create();
        this._preciseBounds = new Rectangle();
    }

    /**
     * Dispose of this Drawable. Do not use it after calling this method.
     */
    dispose () {
        // Use the setter: disconnect events
        this.skin = null;
    }

    /**
     * Mark this Drawable's transform as dirty.
     * It will be recalculated next time it's needed.
     */
    setTransformDirty () {
        this._transformDirty = true;
        this._inverseTransformDirty = true;
    }

    /**
     * @returns {number} The ID for this Drawable.
     */
    get id () {
        return this._id;
    }

    /**
     * @returns {Skin} the current skin for this Drawable.
     */
    get skin () {
        return this._skin;
    }

    /**
     * @param {Skin} newSkin - A new Skin for this Drawable.
     */
    set skin (newSkin) {
        if (this._skin !== newSkin) {
            this._skin = newSkin;
            this._skinWasAltered();
        }
    }

    /**
     * @returns {Array<number>} the current scaling percentages applied to this Drawable. [100,100] is normal size.
     */
    get scale () {
        return [this._scale[0], this._scale[1]];
    }

    /**
     * @returns {int} A bitmask identifying which effects are currently in use.
     */
    getEnabledEffects () {
        return this._effectBits;
    }

    getTransform () {
        if (this._transformDirty) {
            this._calculateTransform();
        }
        return this.transformMatrix;
    }

    /**
     * @returns {boolean} whether this Drawable is visible.
     */
    getVisible () {
        return this._visible;
    }

    /**
     * Update the position, direction, scale, or effect properties of this Drawable.
     * @param {object.<string,*>} properties The new property values to set.
     */
    updateProperties (properties) {
        let dirty = false;
        if ('position' in properties && (
            this._position[0] !== properties.position[0] ||
            this._position[1] !== properties.position[1])) {
            this._position[0] = Math.round(properties.position[0]);
            this._position[1] = Math.round(properties.position[1]);
            dirty = true;
        }
        if ('direction' in properties && this._direction !== properties.direction) {
            this._direction = properties.direction;
            this._rotationTransformDirty = true;
            dirty = true;
        }
        if ('scale' in properties && (
            this._scale[0] !== properties.scale[0] ||
            this._scale[1] !== properties.scale[1])) {
            this._scale[0] = properties.scale[0];
            this._scale[1] = properties.scale[1];
            this._rotationCenterDirty = true;
            this._skinScaleDirty = true;
            dirty = true;
        }
        if ('visible' in properties) {
            this._visible = properties.visible;
            this.setConvexHullDirty();
        }
        if (dirty) {
            this.setTransformDirty();
        }
        const numEffects = EffectManager.EFFECTS.length;
        for (let index = 0; index < numEffects; ++index) {
            const effectName = EffectManager.EFFECTS[index];
            if (effectName in properties) {
                const rawValue = properties[effectName];
                const effectInfo = EffectManager.EFFECT_INFO[effectName];
                if (rawValue) {
                    this._effectBits |= effectInfo.mask;
                } else {
                    this._effectBits &= ~effectInfo.mask;
                }
                const converter = effectInfo.converter;
                this._effects[effectInfo.effectName] = converter(rawValue);
                if (effectInfo.shapeChanges) {
                    this.setConvexHullDirty();
                }
            }
        }
    }

    /**
     * Calculate the transform to use when rendering this Drawable.
     * @private
     */
    _calculateTransform () {
        if (this._rotationTransformDirty) {
            const rotation = (90 - this._direction) * Math.PI / 180;

            const c = Math.cos(rotation);
            const s = Math.sin(rotation);
            this._rotationMatrix[0] = c;
            this._rotationMatrix[1] = s;
            this._rotationMatrix[2] = -s;
            this._rotationMatrix[3] = c;

            this._rotationTransformDirty = false;
        }

        // Adjust rotation center relative to the skin.
        if (this._rotationCenterDirty && this.skin !== null) {
            const sizeRatio = this.skin.sizeRatio;

            const skinCenter = this.skin.rotationCenter;
            const center0 = skinCenter[0];
            const center1 = skinCenter[1];
            const rotationCenter = this._rotationCenter;
            rotationCenter[0] = Math.round(center0) * sizeRatio;
            rotationCenter[1] = Math.round(center1) * sizeRatio;

            this._rotationCenterDirty = false;
        }

        if (this._skinScaleDirty && this.skin !== null) {
            const sizeRatio = this.skin.sizeRatio;

            this._scaleMatrix[0] = (this._scale[0] * 0.01) / sizeRatio;
            this._scaleMatrix[3] = (this._scale[1] * -0.01) / sizeRatio;

            this._skinScaleDirty = false;
        }

        const position0 = this._position[0];
        const position1 = this._position[1];
        const rotationCenter = this._rotationCenter;
        const center0 = rotationCenter[0];
        const center1 = rotationCenter[1];

        this._translationMatrix = matrix.mat2d.fromValues(1, 0, 0, 1, position0, position1);

        const transformMatrix = this.transformMatrix;

        matrix.mat2d.identity(transformMatrix);

        matrix.mat2d.set(transformMatrix, 1, 0, 0, 1, Math.round(-center0), Math.round(-center1));

        matrix.mat2d.multiply(transformMatrix, this._scaleMatrix, transformMatrix);
        matrix.mat2d.multiply(transformMatrix, this._rotationMatrix, transformMatrix);
        matrix.mat2d.multiply(transformMatrix, this._translationMatrix, transformMatrix);
        

        this._transformDirty = false;
    }

    /**
     * Whether the Drawable needs convex hull points provided by the renderer.
     * @return {boolean} True when no convex hull known, or it's dirty.
     */
    needsConvexHullPoints () {
        return !this._convexHullPoints || this._convexHullDirty || this._convexHullPoints.length === 0;
    }

    /**
     * Set the convex hull to be dirty.
     * Do this whenever the Drawable's shape has possibly changed.
     */
    setConvexHullDirty () {
        this._convexHullDirty = true;
    }

    /**
     * Set the AABB to be dirty.
     * Do this whenever the Drawable's shape has possibly changed.
     */
    setAABBDirty () {
        this._AABBDirty = true;
    }

    /**
     * Set the convex hull points for the Drawable.
     * @param {Array<Array<number>>} points Convex hull points, as [[x, y], ...]
     */
    setConvexHullPoints (points) {
        this._convexHullPoints = points;
        this._transformedHullPoints = [];
        for (let i = 0; i < points.length; i++) {
            this._transformedHullPoints.push(matrix.vec2.create());
        }
        this._convexHullDirty = false;
    }

    /**
     * Check if the world position touches the skin.
     * @param {matrix.vec2} vec World coordinate vector.
     * @return {boolean} True if the world position touches the skin.
     */
    isTouching (vec) {
        if (!this.skin) {
            return false;
        }

        const localPosition = getLocalPosition(this, vec);

        if (this.skin.isRaster) {
            return this.skin.isTouchingNearest(localPosition);
        }
        return this.skin.isTouchingLinear(localPosition);
    }

    /**
     * Get the precise bounds for a Drawable.
     * This function applies the transform matrix to the known convex hull,
     * and then finds the minimum box along the axes.
     * Before calling this, ensure the renderer has updated convex hull points.
     * @param {?Rectangle} result optional destination for bounds calculation
     * @return {!Rectangle} Bounds for a tight box around the Drawable.
     */
    getBounds (result) {
        if (this.needsConvexHullPoints()) {
            throw new Error('Needs updated convex hull points before bounds calculation.');
        }
        if (this._transformDirty) {
            this._calculateTransform();
        }
        const transformedHullPoints = this._getTransformedHullPoints();
        // Search through transformed points to generate box on axes.
        result = result || new Rectangle();
        result.initFromPointsAABB(transformedHullPoints);
        return result;
    }

    /**
     * Get the precise bounds for the upper 8px slice of the Drawable.
     * Used for calculating where to position a text bubble.
     * Before calling this, ensure the renderer has updated convex hull points.
     * @param {?Rectangle} result optional destination for bounds calculation
     * @return {!Rectangle} Bounds for a tight box around a slice of the Drawable.
     */
    getBoundsForBubble (result) {
        if (this.needsConvexHullPoints()) {
            throw new Error('Needs updated convex hull points before bubble bounds calculation.');
        }
        if (this._transformDirty) {
            this._calculateTransform();
        }
        const slice = 8; // px, how tall the top slice to measure should be.
        const transformedHullPoints = this._getTransformedHullPoints();
        const maxY = Math.max.apply(null, transformedHullPoints.map(p => p[1]));
        const filteredHullPoints = transformedHullPoints.filter(p => p[1] > maxY - slice);
        // Search through filtered points to generate box on axes.
        result = result || new Rectangle();
        result.initFromPointsAABB(filteredHullPoints);
        return result;
    }

    /**
     * Get the rough axis-aligned bounding box for the Drawable.
     * Calculated by transforming the skin's bounds.
     * Note that this is less precise than the box returned by `getBounds`,
     * which is tightly snapped to account for a Drawable's transparent regions.
     * `getAABB` returns a much less accurate bounding box, but will be much
     * faster to calculate so may be desired for quick checks/optimizations.
     * @param {?Rectangle} result optional destination for bounds calculation
     * @return {!Rectangle} Rough axis-aligned bounding box for Drawable.
     */
    getAABB (result) {
        if (this._transformDirty) {
            this._calculateTransform();
        }
<<<<<<< HEAD
        if (this._AABBDirty) {
            const skin = this.skin;
            const size0 = skin.size[0] * skin.sizeRatio;
            const size1 = skin.size[1] * skin.sizeRatio;
            matrix.vec2.set(this._aabbPoints[1], size0, 0);
            matrix.vec2.set(this._aabbPoints[2], size0, size1);
            matrix.vec2.set(this._aabbPoints[3], 0, size1);
        }

        const tm = this.transformMatrix;
        const bounds = this._aabb;
        const aabbPoints = this._aabbPoints;
        const transformedPoints = this._transformedAABBPoints;

        matrix.vec2.transformMat2d(transformedPoints[0], aabbPoints[0], tm);
        matrix.vec2.transformMat2d(transformedPoints[1], aabbPoints[1], tm);
        matrix.vec2.transformMat2d(transformedPoints[2], aabbPoints[2], tm);
        matrix.vec2.transformMat2d(transformedPoints[3], aabbPoints[3], tm);

        bounds.initFromPointsAABB(transformedPoints);
        return bounds;
=======
        const tm = this._uniforms.u_modelMatrix;
        result = result || new Rectangle();
        result.initFromModelMatrix(tm);
        return result;
>>>>>>> 32063a29
    }

    /**
     * Return the best Drawable bounds possible without performing graphics queries.
     * I.e., returns the tight bounding box when the convex hull points are already
     * known, but otherwise return the rough AABB of the Drawable.
     * @param {?Rectangle} result optional destination for bounds calculation
     * @return {!Rectangle} Bounds for the Drawable.
     */
    getFastBounds (result) {
        this.updateMatrix();
        if (!this.needsConvexHullPoints()) {
            return this.getBounds(result);
        }
        return this.getAABB(result);
    }

    /**
     * Transform all the convex hull points by the current Drawable's
     * transform. This allows us to skip recalculating the convex hull
     * for many Drawable updates, including translation, rotation, scaling.
     * @return {!Array.<!Array.number>} Array of glPoints which are Array<x, y>
     * @private
     */
    _getTransformedHullPoints () {
        matrix.mat2d.scale(
            this._convexHullMatrix,
            this.transformMatrix,
            [this.skin.sizeRatio, this.skin.sizeRatio]
        );

        for (let i = 0; i < this._convexHullPoints.length; i++) {
            matrix.vec2.transformMat2d(
                this._transformedHullPoints[i],
                this._convexHullPoints[i],
                this._convexHullMatrix
            );
        }
        return this._transformedHullPoints;
    }

    /**
     * Update the transform matrix and calculate it's inverse for collision
     * and local texture position purposes.
     */
    updateMatrix () {
        if (this._transformDirty) {
            this._calculateTransform();
        }
        // Get the inverse of the model matrix or update it.
        if (this._inverseTransformDirty) {
            const inverse = this._inverseMatrix;
            matrix.mat2d.invert(inverse, this.transformMatrix);
            this._inverseTransformDirty = false;
        }
    }

    /**
     * Respond to an internal change in the current Skin.
     * @private
     */
    _skinWasAltered () {
        this._rotationCenterDirty = true;
        this._skinScaleDirty = true;
        this.setConvexHullDirty();
        this.setAABBDirty();
        this.setTransformDirty();
    }

    /**
     * Calculate a color to represent the given ID number. At least one component of
     * the resulting color will be non-zero if the ID is not RenderConstants.ID_NONE.
     * @param {int} id The ID to convert.
     * @returns {Array<number>} An array of [r,g,b,a], each component in the range [0,1].
     */
    static color4fFromID (id) {
        id -= RenderConstants.ID_NONE;
        const r = ((id >> 0) & 255) / 255.0;
        const g = ((id >> 8) & 255) / 255.0;
        const b = ((id >> 16) & 255) / 255.0;
        return [r, g, b, 1.0];
    }

    /**
     * Calculate the ID number represented by the given color. If all components of
     * the color are zero, the result will be RenderConstants.ID_NONE; otherwise the result
     * will be a valid ID.
     * @param {int} r The red value of the color, in the range [0,255].
     * @param {int} g The green value of the color, in the range [0,255].
     * @param {int} b The blue value of the color, in the range [0,255].
     * @returns {int} The ID represented by that color.
     */
    static color3bToID (r, g, b) {
        let id;
        id = (r & 255) << 0;
        id |= (g & 255) << 8;
        id |= (b & 255) << 16;
        return id + RenderConstants.ID_NONE;
    }

    /**
     * Sample a color from a drawable's texture.
     * @param {matrix.vec2} vec The scratch space [x,y] vector
     * @param {Drawable} drawable The drawable to sample the texture from
     * @param {Uint8ClampedArray} dst The "color4b" representation of the texture at point.
     * @returns {Uint8ClampedArray} The dst object filled with the color4b
     */
    static sampleColor4b (vec, drawable, dst) {
        const localPosition = getLocalPosition(drawable, vec);

        if (localPosition[0] < 0 || localPosition[1] < 0 ||
            localPosition[0] > 1 || localPosition[1] > 1) {
            dst[3] = 0;
            return dst;
        }
        const textColor =
        // commenting out to only use nearest for now
        // drawable.skin.isRaster ?
             drawable.skin._silhouette.colorAtNearest(localPosition, dst);
        // : drawable.skin._silhouette.colorAtLinear(localPosition, dst);
        return EffectTransform.transformColor(drawable, textColor, textColor);
    }
}

module.exports = Drawable;<|MERGE_RESOLUTION|>--- conflicted
+++ resolved
@@ -83,8 +83,6 @@
         this._inverseTransformDirty = true;
         this._visible = true;
         this._effectBits = 0;
-
-        this._boundsMatrix = matrix.mat2d.create();
 
         this._aabbPoints = [
             matrix.vec2.create(),
@@ -355,10 +353,9 @@
      * This function applies the transform matrix to the known convex hull,
      * and then finds the minimum box along the axes.
      * Before calling this, ensure the renderer has updated convex hull points.
-     * @param {?Rectangle} result optional destination for bounds calculation
      * @return {!Rectangle} Bounds for a tight box around the Drawable.
      */
-    getBounds (result) {
+    getBounds () {
         if (this.needsConvexHullPoints()) {
             throw new Error('Needs updated convex hull points before bounds calculation.');
         }
@@ -367,19 +364,18 @@
         }
         const transformedHullPoints = this._getTransformedHullPoints();
         // Search through transformed points to generate box on axes.
-        result = result || new Rectangle();
-        result.initFromPointsAABB(transformedHullPoints);
-        return result;
+        const bounds = new Rectangle();
+        bounds.initFromPointsAABB(transformedHullPoints);
+        return bounds;
     }
 
     /**
      * Get the precise bounds for the upper 8px slice of the Drawable.
      * Used for calculating where to position a text bubble.
      * Before calling this, ensure the renderer has updated convex hull points.
-     * @param {?Rectangle} result optional destination for bounds calculation
      * @return {!Rectangle} Bounds for a tight box around a slice of the Drawable.
      */
-    getBoundsForBubble (result) {
+    getBoundsForBubble () {
         if (this.needsConvexHullPoints()) {
             throw new Error('Needs updated convex hull points before bubble bounds calculation.');
         }
@@ -391,9 +387,9 @@
         const maxY = Math.max.apply(null, transformedHullPoints.map(p => p[1]));
         const filteredHullPoints = transformedHullPoints.filter(p => p[1] > maxY - slice);
         // Search through filtered points to generate box on axes.
-        result = result || new Rectangle();
-        result.initFromPointsAABB(filteredHullPoints);
-        return result;
+        const bounds = new Rectangle();
+        bounds.initFromPointsAABB(filteredHullPoints);
+        return bounds;
     }
 
     /**
@@ -403,14 +399,12 @@
      * which is tightly snapped to account for a Drawable's transparent regions.
      * `getAABB` returns a much less accurate bounding box, but will be much
      * faster to calculate so may be desired for quick checks/optimizations.
-     * @param {?Rectangle} result optional destination for bounds calculation
      * @return {!Rectangle} Rough axis-aligned bounding box for Drawable.
      */
-    getAABB (result) {
+    getAABB () {
         if (this._transformDirty) {
             this._calculateTransform();
         }
-<<<<<<< HEAD
         if (this._AABBDirty) {
             const skin = this.skin;
             const size0 = skin.size[0] * skin.sizeRatio;
@@ -432,27 +426,20 @@
 
         bounds.initFromPointsAABB(transformedPoints);
         return bounds;
-=======
-        const tm = this._uniforms.u_modelMatrix;
-        result = result || new Rectangle();
-        result.initFromModelMatrix(tm);
-        return result;
->>>>>>> 32063a29
     }
 
     /**
      * Return the best Drawable bounds possible without performing graphics queries.
      * I.e., returns the tight bounding box when the convex hull points are already
      * known, but otherwise return the rough AABB of the Drawable.
-     * @param {?Rectangle} result optional destination for bounds calculation
      * @return {!Rectangle} Bounds for the Drawable.
      */
-    getFastBounds (result) {
+    getFastBounds () {
         this.updateMatrix();
         if (!this.needsConvexHullPoints()) {
-            return this.getBounds(result);
-        }
-        return this.getAABB(result);
+            return this.getBounds();
+        }
+        return this.getAABB();
     }
 
     /**
