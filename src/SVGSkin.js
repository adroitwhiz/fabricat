const Skin = require('./Skin');
<<<<<<< HEAD
const SvgRenderer = require('scratch-svg-renderer').SVGRenderer;
const EffectManager = require('./EffectManager');
=======
const {loadSvgString, serializeSvgToString} = require('scratch-svg-renderer');
const ShaderManager = require('./ShaderManager');

const MAX_TEXTURE_DIMENSION = 2048;

/**
 * All scaled renderings of the SVG are stored in an array. The 1.0 scale of
 * the SVG is stored at the 8th index. The smallest possible 1 / 256 scale
 * rendering is stored at the 0th index.
 * @const {number}
 */
const INDEX_OFFSET = 8;
>>>>>>> 786178f2

class SVGSkin extends Skin {
    /**
     * Create a new SVG skin.
     * @param {!int} id - The ID for this Skin.
     * @param {!RenderCanvas} renderer - The renderer which will use this skin.
     * @constructor
     * @extends Skin
     */
    constructor (id, renderer) {
        super(id);

        /** @type {RenderCanvas} */
        this._renderer = renderer;

        /** @type {HTMLImageElement} */
        this._svgImage = document.createElement('img');

        /** @type {boolean} */
        this._svgImageLoaded = false;

        /** @type {Array<number>} */
        this._size = [0, 0];

        /** @type {HTMLCanvasElement} */
        this._canvas = document.createElement('canvas');

        /** @type {CanvasRenderingContext2D} */
        this._context = this._canvas.getContext('2d');

        /** @type {HTMLImageElement} */
        this._texture = null;

        /**
         * The natural size, in Scratch units, of this skin.
         * @type {Array<number>}
         */
        this.size = [0, 0];

        /**
         * The viewbox offset of the svg.
         * @type {Array<number>}
         */
        this._viewOffset = [0, 0];

        /**
         * The rotation center before offset by _viewOffset.
         * @type {Array<number>}
         */
        this._rawRotationCenter = [0, 0];
    }

    /**
     * Dispose of this object. Do not use it after calling this method.
     */
    dispose () {
        if (this._texture) {
            this._texture = null;
        }
        super.dispose();
    }

<<<<<<< HEAD
=======
    /**
     * @return {Array<number>} the natural size, in Scratch units, of this skin.
     */
    get size () {
        return [this._size[0], this._size[1]];
    }

>>>>>>> 786178f2
    useNearest (scale, drawable) {
        // If the effect bits for mosaic, pixelate, whirl, or fisheye are set, use linear
        if ((drawable.enabledEffects & (
            EffectManager.EFFECT_INFO.fisheye.mask |
            EffectManager.EFFECT_INFO.whirl.mask |
            EffectManager.EFFECT_INFO.pixelate.mask |
            EffectManager.EFFECT_INFO.mosaic.mask
        )) !== 0) {
            return false;
        }

        // We can't use nearest neighbor unless we are a multiple of 90 rotation
        if (drawable._direction % 90 !== 0) {
            return false;
        }

        // Because SVG skins' bounding boxes are currently not pixel-aligned, the idea here is to hide blurriness
        // by using nearest-neighbor scaling if one screen-space pixel is "close enough" to one texture pixel.
        // If the scale of the skin is very close to 100 (0.99999 variance is okay I guess)
        // TODO: Make this check more precise. We should use nearest if there's less than one pixel's difference
        // between the screen-space and texture-space sizes of the skin. Mipmaps make this harder because there are
        // multiple textures (and hence multiple texture spaces) and we need to know which one to choose.
        if (Math.abs(scale[0]) > 99 && Math.abs(scale[0]) < 101 &&
            Math.abs(scale[1]) > 99 && Math.abs(scale[1]) < 101) {
            return true;
        }
        return false;
    }

    /**
<<<<<<< HEAD
=======
     * Create a MIP for a given scale.
     * @param {number} scale - The relative size of the MIP
     * @return {SVGMIP} An object that handles creating and updating SVG textures.
     */
    createMIP (scale) {
        const [width, height] = this._size;
        this._canvas.width = width * scale;
        this._canvas.height = height * scale;
        if (
            this._canvas.width <= 0 ||
            this._canvas.height <= 0 ||
            // Even if the canvas at the current scale has a nonzero size, the image's dimensions are floored
            // pre-scaling; e.g. if an image has a width of 0.4 and is being rendered at 3x scale, the canvas will have
            // a width of 1, but the image's width will be rounded down to 0 on some browsers (Firefox) prior to being
            // drawn at that scale, resulting in an IndexSizeError if we attempt to draw it.
            this._svgImage.naturalWidth <= 0 ||
            this._svgImage.naturalHeight <= 0
        ) return super.getTexture();
        this._context.clearRect(0, 0, this._canvas.width, this._canvas.height);
        this._context.setTransform(scale, 0, 0, scale, 0, 0);
        this._context.drawImage(this._svgImage, 0, 0);

        // Pull out the ImageData from the canvas. ImageData speeds up
        // updating Silhouette and is better handled by more browsers in
        // regards to memory.
        const textureData = this._context.getImageData(0, 0, this._canvas.width, this._canvas.height);

        const textureOptions = {
            auto: false,
            wrap: this._renderer.gl.CLAMP_TO_EDGE,
            src: textureData,
            premultiplyAlpha: true
        };

        const mip = twgl.createTexture(this._renderer.gl, textureOptions);

        // Check if this is the largest MIP created so far. Currently, silhouettes only get scaled up.
        if (this._largestMIPScale < scale) {
            this._silhouette.update(textureData);
            this._largestMIPScale = scale;
        }

        return mip;
    }

    updateSilhouette (scale = [100, 100]) {
        // Ensure a silhouette exists.
        this.getTexture(scale);
    }

    /**
>>>>>>> 786178f2
     * @param {Array<number>} scale - The scaling factors to be used, each in the [0,100] range.
     * @return {HTMLImageElement} The texture representation of this skin when drawing at the given scale.
     */
    // eslint-disable-next-line no-unused-vars
    getTexture (scale) {
<<<<<<< HEAD
        return this._texture;
=======
        // The texture only ever gets uniform scale. Take the larger of the two axes.
        const scaleMax = scale ? Math.max(Math.abs(scale[0]), Math.abs(scale[1])) : 100;
        const requestedScale = Math.min(scaleMax / 100, this._maxTextureScale);

        // Math.ceil(Math.log2(scale)) means we use the "1x" texture at (0.5, 1] scale,
        // the "2x" texture at (1, 2] scale, the "4x" texture at (2, 4] scale, etc.
        // This means that one texture pixel will always be between 0.5x and 1x the size of one rendered pixel,
        // but never bigger than one rendered pixel--this prevents blurriness from blowing up the texture too much.
        const mipLevel = Math.max(Math.ceil(Math.log2(requestedScale)) + INDEX_OFFSET, 0);
        // Can't use bitwise stuff here because we need to handle negative exponents
        const mipScale = Math.pow(2, mipLevel - INDEX_OFFSET);

        if (this._svgImageLoaded && !this._scaledMIPs[mipLevel]) {
            this._scaledMIPs[mipLevel] = this.createMIP(mipScale);
        }

        return this._scaledMIPs[mipLevel] || super.getTexture();
    }

    /**
     * Do a hard reset of the existing MIPs by deleting them.
     */
    resetMIPs () {
        this._scaledMIPs.forEach(oldMIP => this._renderer.gl.deleteTexture(oldMIP));
        this._scaledMIPs.length = 0;
        this._largestMIPScale = 0;
>>>>>>> 786178f2
    }

    /**
     * Set the contents of this skin to a snapshot of the provided SVG data.
     * @param {string} svgData - new SVG to use.
<<<<<<< HEAD
     * @param {Array<number>} [rotationCenter] - Optional rotation center for the SVG.
     * @fires Skin.event:WasAltered
     */
    setSVG (svgData, rotationCenter) {
        this._svgRenderer.loadSVG(svgData, false, () => {
            this._texture = this._svgRenderer._cachedImage;
=======
     * @param {Array<number>} [rotationCenter] - Optional rotation center for the SVG. If not supplied, it will be
     * calculated from the bounding box
     * @fires Skin.event:WasAltered
     */
    setSVG (svgData, rotationCenter) {
        const svgTag = loadSvgString(svgData);
        const svgText = serializeSvgToString(svgTag, true /* shouldInjectFonts */);
        this._svgImageLoaded = false;

        // If there is another load already in progress, replace the old onload to effectively cancel the old load
        this._svgImage.onload = () => {
            const {x, y, width, height} = svgTag.viewBox.baseVal;
            this._size[0] = width;
            this._size[1] = height;

            if (width === 0 || height === 0) {
                super.setEmptyImageData();
                return;
            }

            const maxDimension = Math.ceil(Math.max(width, height));
            let testScale = 2;
            for (testScale; maxDimension * testScale <= MAX_TEXTURE_DIMENSION; testScale *= 2) {
                this._maxTextureScale = testScale;
            }
>>>>>>> 786178f2

            this._silhouette.update(this._texture);

            if (typeof rotationCenter === 'undefined') rotationCenter = this.calculateRotationCenter();
<<<<<<< HEAD
            this._rotationCenter[0] = rotationCenter[0] - this._viewOffset[0];
            this._rotationCenter[1] = rotationCenter[1] - this._viewOffset[1];

            this.emit(Skin.Events.WasAltered);
        });

        // Size must be updated synchronously because the VM sets the costume's
        // `size` immediately after calling this.
        this.size = this._svgRenderer.size;
        this._viewOffset = this._svgRenderer.viewOffset;
        // Reset rawRotationCenter when we update viewOffset. The rotation
        // center used to render will be updated later.
        this._rawRotationCenter = [0, 0];
=======
            // Compensate for viewbox offset.
            // See https://github.com/LLK/scratch-render/pull/90.
            this._rotationCenter[0] = rotationCenter[0] - x;
            this._rotationCenter[1] = rotationCenter[1] - y;

            this._svgImageLoaded = true;

            this.emit(Skin.Events.WasAltered);
        };

        this._svgImage.src = `data:image/svg+xml;utf8,${encodeURIComponent(svgText)}`;
>>>>>>> 786178f2
    }

}

module.exports = SVGSkin;<|MERGE_RESOLUTION|>--- conflicted
+++ resolved
@@ -1,21 +1,6 @@
 const Skin = require('./Skin');
-<<<<<<< HEAD
-const SvgRenderer = require('scratch-svg-renderer').SVGRenderer;
+const {loadSvgString, serializeSvgToString} = require('scratch-svg-renderer');
 const EffectManager = require('./EffectManager');
-=======
-const {loadSvgString, serializeSvgToString} = require('scratch-svg-renderer');
-const ShaderManager = require('./ShaderManager');
-
-const MAX_TEXTURE_DIMENSION = 2048;
-
-/**
- * All scaled renderings of the SVG are stored in an array. The 1.0 scale of
- * the SVG is stored at the 8th index. The smallest possible 1 / 256 scale
- * rendering is stored at the 0th index.
- * @const {number}
- */
-const INDEX_OFFSET = 8;
->>>>>>> 786178f2
 
 class SVGSkin extends Skin {
     /**
@@ -46,26 +31,11 @@
         /** @type {CanvasRenderingContext2D} */
         this._context = this._canvas.getContext('2d');
 
-        /** @type {HTMLImageElement} */
-        this._texture = null;
-
         /**
          * The natural size, in Scratch units, of this skin.
          * @type {Array<number>}
          */
         this.size = [0, 0];
-
-        /**
-         * The viewbox offset of the svg.
-         * @type {Array<number>}
-         */
-        this._viewOffset = [0, 0];
-
-        /**
-         * The rotation center before offset by _viewOffset.
-         * @type {Array<number>}
-         */
-        this._rawRotationCenter = [0, 0];
     }
 
     /**
@@ -78,16 +48,6 @@
         super.dispose();
     }
 
-<<<<<<< HEAD
-=======
-    /**
-     * @return {Array<number>} the natural size, in Scratch units, of this skin.
-     */
-    get size () {
-        return [this._size[0], this._size[1]];
-    }
-
->>>>>>> 786178f2
     useNearest (scale, drawable) {
         // If the effect bits for mosaic, pixelate, whirl, or fisheye are set, use linear
         if ((drawable.enabledEffects & (
@@ -118,110 +78,18 @@
     }
 
     /**
-<<<<<<< HEAD
-=======
-     * Create a MIP for a given scale.
-     * @param {number} scale - The relative size of the MIP
-     * @return {SVGMIP} An object that handles creating and updating SVG textures.
-     */
-    createMIP (scale) {
-        const [width, height] = this._size;
-        this._canvas.width = width * scale;
-        this._canvas.height = height * scale;
-        if (
-            this._canvas.width <= 0 ||
-            this._canvas.height <= 0 ||
-            // Even if the canvas at the current scale has a nonzero size, the image's dimensions are floored
-            // pre-scaling; e.g. if an image has a width of 0.4 and is being rendered at 3x scale, the canvas will have
-            // a width of 1, but the image's width will be rounded down to 0 on some browsers (Firefox) prior to being
-            // drawn at that scale, resulting in an IndexSizeError if we attempt to draw it.
-            this._svgImage.naturalWidth <= 0 ||
-            this._svgImage.naturalHeight <= 0
-        ) return super.getTexture();
-        this._context.clearRect(0, 0, this._canvas.width, this._canvas.height);
-        this._context.setTransform(scale, 0, 0, scale, 0, 0);
-        this._context.drawImage(this._svgImage, 0, 0);
-
-        // Pull out the ImageData from the canvas. ImageData speeds up
-        // updating Silhouette and is better handled by more browsers in
-        // regards to memory.
-        const textureData = this._context.getImageData(0, 0, this._canvas.width, this._canvas.height);
-
-        const textureOptions = {
-            auto: false,
-            wrap: this._renderer.gl.CLAMP_TO_EDGE,
-            src: textureData,
-            premultiplyAlpha: true
-        };
-
-        const mip = twgl.createTexture(this._renderer.gl, textureOptions);
-
-        // Check if this is the largest MIP created so far. Currently, silhouettes only get scaled up.
-        if (this._largestMIPScale < scale) {
-            this._silhouette.update(textureData);
-            this._largestMIPScale = scale;
-        }
-
-        return mip;
-    }
-
-    updateSilhouette (scale = [100, 100]) {
-        // Ensure a silhouette exists.
-        this.getTexture(scale);
-    }
-
-    /**
->>>>>>> 786178f2
      * @param {Array<number>} scale - The scaling factors to be used, each in the [0,100] range.
      * @return {HTMLImageElement} The texture representation of this skin when drawing at the given scale.
      */
     // eslint-disable-next-line no-unused-vars
     getTexture (scale) {
-<<<<<<< HEAD
-        return this._texture;
-=======
-        // The texture only ever gets uniform scale. Take the larger of the two axes.
-        const scaleMax = scale ? Math.max(Math.abs(scale[0]), Math.abs(scale[1])) : 100;
-        const requestedScale = Math.min(scaleMax / 100, this._maxTextureScale);
-
-        // Math.ceil(Math.log2(scale)) means we use the "1x" texture at (0.5, 1] scale,
-        // the "2x" texture at (1, 2] scale, the "4x" texture at (2, 4] scale, etc.
-        // This means that one texture pixel will always be between 0.5x and 1x the size of one rendered pixel,
-        // but never bigger than one rendered pixel--this prevents blurriness from blowing up the texture too much.
-        const mipLevel = Math.max(Math.ceil(Math.log2(requestedScale)) + INDEX_OFFSET, 0);
-        // Can't use bitwise stuff here because we need to handle negative exponents
-        const mipScale = Math.pow(2, mipLevel - INDEX_OFFSET);
-
-        if (this._svgImageLoaded && !this._scaledMIPs[mipLevel]) {
-            this._scaledMIPs[mipLevel] = this.createMIP(mipScale);
-        }
-
-        return this._scaledMIPs[mipLevel] || super.getTexture();
-    }
-
-    /**
-     * Do a hard reset of the existing MIPs by deleting them.
-     */
-    resetMIPs () {
-        this._scaledMIPs.forEach(oldMIP => this._renderer.gl.deleteTexture(oldMIP));
-        this._scaledMIPs.length = 0;
-        this._largestMIPScale = 0;
->>>>>>> 786178f2
+        return this._svgImage;
     }
 
     /**
      * Set the contents of this skin to a snapshot of the provided SVG data.
      * @param {string} svgData - new SVG to use.
-<<<<<<< HEAD
      * @param {Array<number>} [rotationCenter] - Optional rotation center for the SVG.
-     * @fires Skin.event:WasAltered
-     */
-    setSVG (svgData, rotationCenter) {
-        this._svgRenderer.loadSVG(svgData, false, () => {
-            this._texture = this._svgRenderer._cachedImage;
-=======
-     * @param {Array<number>} [rotationCenter] - Optional rotation center for the SVG. If not supplied, it will be
-     * calculated from the bounding box
      * @fires Skin.event:WasAltered
      */
     setSVG (svgData, rotationCenter) {
@@ -229,42 +97,19 @@
         const svgText = serializeSvgToString(svgTag, true /* shouldInjectFonts */);
         this._svgImageLoaded = false;
 
-        // If there is another load already in progress, replace the old onload to effectively cancel the old load
+
+        const {x, y, width, height} = svgTag.viewBox.baseVal;
+        this.size[0] = width;
+        this.size[1] = height;
+
         this._svgImage.onload = () => {
-            const {x, y, width, height} = svgTag.viewBox.baseVal;
-            this._size[0] = width;
-            this._size[1] = height;
 
             if (width === 0 || height === 0) {
                 super.setEmptyImageData();
                 return;
             }
 
-            const maxDimension = Math.ceil(Math.max(width, height));
-            let testScale = 2;
-            for (testScale; maxDimension * testScale <= MAX_TEXTURE_DIMENSION; testScale *= 2) {
-                this._maxTextureScale = testScale;
-            }
->>>>>>> 786178f2
-
-            this._silhouette.update(this._texture);
-
             if (typeof rotationCenter === 'undefined') rotationCenter = this.calculateRotationCenter();
-<<<<<<< HEAD
-            this._rotationCenter[0] = rotationCenter[0] - this._viewOffset[0];
-            this._rotationCenter[1] = rotationCenter[1] - this._viewOffset[1];
-
-            this.emit(Skin.Events.WasAltered);
-        });
-
-        // Size must be updated synchronously because the VM sets the costume's
-        // `size` immediately after calling this.
-        this.size = this._svgRenderer.size;
-        this._viewOffset = this._svgRenderer.viewOffset;
-        // Reset rawRotationCenter when we update viewOffset. The rotation
-        // center used to render will be updated later.
-        this._rawRotationCenter = [0, 0];
-=======
             // Compensate for viewbox offset.
             // See https://github.com/LLK/scratch-render/pull/90.
             this._rotationCenter[0] = rotationCenter[0] - x;
@@ -276,7 +121,6 @@
         };
 
         this._svgImage.src = `data:image/svg+xml;utf8,${encodeURIComponent(svgText)}`;
->>>>>>> 786178f2
     }
 
 }
