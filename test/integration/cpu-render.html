<body>
    <script src="../../node_modules/scratch-vm/dist/web/scratch-vm.js"></script>
    <script src="../../node_modules/scratch-storage/dist/web/scratch-storage.js"></script>
<<<<<<< HEAD
    <!-- note: this uses the BUILT version of fabricat!  make sure to npm run build -->
    <script src="../../dist/web/fabricat.js"></script>
=======
    <script src="../../node_modules/scratch-svg-renderer/dist/web/scratch-svg-renderer.js"></script>
    <!-- note: this uses the BUILT version of scratch-render!  make sure to npm run build -->
    <script src="../../dist/web/scratch-render.js"></script>
>>>>>>> 110371b0

    <canvas id="test" width="480" height="360"></canvas>
    <canvas id="cpu" width="480" height="360"></canvas>
    <br/>
    <canvas id="merge" width="480" height="360"></canvas>
    <input type="file" id="file" name="file">

    <script>
        // These variables are going to be available in the "window global" intentionally.
        // Allows you easy access to debug with `vm.greenFlag()` etc.
        window.devicePixelRatio = 1;
        const gpuCanvas = document.getElementById('test');
        var render = new Fabricat(gpuCanvas);
        var vm = new VirtualMachine();
        var storage = new ScratchStorage();

        vm.attachStorage(storage);
        vm.attachRenderer(render);
        vm.attachV2SVGAdapter(new ScratchSVGRenderer.SVGRenderer());
        vm.attachV2BitmapAdapter(new ScratchSVGRenderer.BitmapAdapter());

        document.getElementById('file').addEventListener('click', e => {
            document.body.removeChild(document.getElementById('loaded'));
        });

        document.getElementById('file').addEventListener('change', e => {
            const reader = new FileReader();
            const thisFileInput = e.target;
            reader.onload = () => {
                vm.start();
                vm.loadProject(reader.result)
                    .then(() => {
                        // we add a `#loaded` div to our document, the integration suite
                        // waits for that element to show up to assume the vm is ready
                        // to play!
                        const div = document.createElement('div');
                        div.id='loaded';
                        document.body.appendChild(div);
                        vm.greenFlag();
                        setTimeout(() => {
                            renderCpu();
                        }, 1000);
                    });
            };
            reader.readAsArrayBuffer(thisFileInput.files[0]);
        });

        const cpuCanvas = document.getElementById('cpu');
        const cpuCtx = cpuCanvas.getContext('2d');
        const cpuImageData = cpuCtx.getImageData(0, 0, cpuCanvas.width, cpuCanvas.height);
        function renderCpu() {
            cpuImageData.data.fill(255);
            const drawBits = render._drawList.map(id => {
                const drawable = render._allDrawables[id];
                if (!(drawable._visible && drawable.skin)) {
                    return;
                }
                drawable.updateMatrix();
                drawable.skin.updateSilhouette();
                return { id, drawable };
            }).reverse().filter(Boolean);
            const color = new Uint8ClampedArray(3);
            for (let x = -239; x <= 240; x++) {
                for (let y = -180; y< 180; y++) {
                    render.constructor.sampleColor3b([x, y], drawBits, color);
                    const offset = (((179-y) * 480) + 239 + x) * 4
                    cpuImageData.data.set(color, offset);
                }
            }
            cpuCtx.putImageData(cpuImageData, 0, 0);

            const merge = document.getElementById('merge');
            const ctx = merge.getContext('2d');
            ctx.drawImage(gpuCanvas, 0, 0);
            const gpuImageData = ctx.getImageData(0, 0, 480, 360);
            for (let x=0; x<gpuImageData.data.length; x++) {
                gpuImageData.data[x] = 255 - Math.abs(gpuImageData.data[x] - cpuImageData.data[x]);
            }

            ctx.putImageData(gpuImageData, 0, 0);
        }
    </script>
</body><|MERGE_RESOLUTION|>--- conflicted
+++ resolved
@@ -1,14 +1,9 @@
 <body>
     <script src="../../node_modules/scratch-vm/dist/web/scratch-vm.js"></script>
     <script src="../../node_modules/scratch-storage/dist/web/scratch-storage.js"></script>
-<<<<<<< HEAD
+    <script src="../../node_modules/scratch-svg-renderer/dist/web/scratch-svg-renderer.js"></script>
     <!-- note: this uses the BUILT version of fabricat!  make sure to npm run build -->
     <script src="../../dist/web/fabricat.js"></script>
-=======
-    <script src="../../node_modules/scratch-svg-renderer/dist/web/scratch-svg-renderer.js"></script>
-    <!-- note: this uses the BUILT version of scratch-render!  make sure to npm run build -->
-    <script src="../../dist/web/scratch-render.js"></script>
->>>>>>> 110371b0
 
     <canvas id="test" width="480" height="360"></canvas>
     <canvas id="cpu" width="480" height="360"></canvas>
